--- conflicted
+++ resolved
@@ -93,11 +93,11 @@
 
 from .nodes.flex.feature_extractors_whisper import( 
     WhisperFeatureNode,
-    TriggerBuilder,
-    TriggerCombiner,
+    TriggerBuilder,   
     ContextModifier,
     WhisperToPromptTravel,
     WhisperTextRenderer,
+    ManualWhisperAlignmentData
 )
 
 from .nodes.flex.feature_extractors_audio import(
@@ -428,15 +428,12 @@
     "LocationFromPoint":            LocationFromPoint,
     "LocationTransform":            LocationTransform,
     "AreaFeatureNode":              AreaFeatureNode,
-<<<<<<< HEAD
     "FeatureInfoNode":             FeatureInfoNode,
-=======
     "WhisperFeature":               WhisperFeatureNode,
     "TriggerBuilder":               TriggerBuilder,
-    "TriggerCombiner":              TriggerCombiner,
     "ContextModifier":              ContextModifier,
     "WhisperTextRenderer":         WhisperTextRenderer,
->>>>>>> 2e437b9c
+    "ManualWhisperAlignmentData":   ManualWhisperAlignmentData,
 
     "FeatureToWeightsStrategy":     FeatureToWeightsStrategy,
     "FeatureToSplineData":         FeatureToSplineData,
